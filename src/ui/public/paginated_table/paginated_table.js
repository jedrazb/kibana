--- conflicted
+++ resolved
@@ -1,35 +1,5 @@
 import _ from 'lodash';
-<<<<<<< HEAD
-define(function (require) {
-  require('ui/modules')
-  .get('kibana')
-  .directive('paginatedTable', function ($filter) {
-    const _ = require('lodash');
-    const orderBy = $filter('orderBy');
 
-    return {
-      restrict: 'E',
-      template: require('ui/paginated_table/paginated_table.html'),
-      transclude: true,
-      scope: {
-        rows: '=',
-        columns: '=',
-        perPage: '=?',
-        sortHandler: '=?',
-        sort: '=?',
-        showSelector: '=?'
-      },
-      controllerAs: 'paginatedTable',
-      controller: function ($scope) {
-        var self = this;
-        self.sort = {
-          columnIndex: null,
-          direction: null
-        };
-
-        self.sortColumn = function (colIndex, dir) {
-          var col = $scope.columns[colIndex];
-=======
 import uiModules from 'ui/modules';
 import paginatedTableTemplate from 'ui/paginated_table/paginated_table.html';
 uiModules
@@ -46,6 +16,7 @@
       columns: '=',
       perPage: '=?',
       sortHandler: '=?',
+      sort: '=?',
       showSelector: '=?'
     },
     controllerAs: 'paginatedTable',
@@ -58,33 +29,12 @@
 
       self.sortColumn = function (colIndex) {
         var col = $scope.columns[colIndex];
->>>>>>> f7a50e03
 
         if (!col) return;
         if (col.sortable === false) return;
 
         let sortDirection;
 
-<<<<<<< HEAD
-          if (self.sort.columnIndex !== colIndex) {
-            sortDirection = dir || 'asc';
-          } else {
-            var directions = {
-              null: 'asc',
-              'asc': 'desc',
-              'desc': null
-            };
-            sortDirection = directions[self.sort.direction];
-          }
-
-          self.sort.columnIndex = colIndex;
-          self.sort.direction = sortDirection;
-          if ($scope.sort) {
-            _.assign($scope.sort, self.sort);
-          }
-          self._setSortGetter(colIndex);
-        };
-=======
         if (self.sort.columnIndex !== colIndex) {
           sortDirection = 'asc';
         } else {
@@ -98,9 +48,11 @@
 
         self.sort.columnIndex = colIndex;
         self.sort.direction = sortDirection;
+        if ($scope.sort) {
+          _.assign($scope.sort, self.sort);
+        }
         self._setSortGetter(colIndex);
       };
->>>>>>> f7a50e03
 
       self._setSortGetter = function (index) {
         if (_.isFunction($scope.sortHandler)) {
@@ -117,42 +69,18 @@
         }
       };
 
-<<<<<<< HEAD
-        // Set the sort state if it is set
-        if ($scope.sort && $scope.sort.columnIndex !== null) {
-          self.sortColumn($scope.sort.columnIndex, $scope.sort.direction);
+      // Set the sort state if it is set
+      if ($scope.sort && $scope.sort.columnIndex !== null) {
+        self.sortColumn($scope.sort.columnIndex, $scope.sort.direction);
+      }
+
+      $scope.$watchCollection('sort', function (newSort) {
+        if (newSort && !_.isEqual(newSort, self.sort)) {
+          self.sortColumn(newSort.columnIndex, newSort.direction);
+          resortRows();
         }
+      });
 
-        $scope.$watchCollection('sort', function (newSort) {
-          if (newSort && !_.isEqual(newSort, self.sort)) {
-            self.sortColumn(newSort.columnIndex, newSort.direction);
-            resortRows();
-          }
-        });
-
-        // update the sordedRows result
-        $scope.$watchMulti([
-          'rows',
-          'columns',
-          '[]paginatedTable.sort'
-        ], resortRows);
-        function resortRows() {
-          if (!$scope.rows || !$scope.columns) {
-            $scope.sortedRows = false;
-            return;
-          }
-
-          var sort = self.sort;
-          if (sort.direction == null) {
-            $scope.sortedRows = $scope.rows.slice(0);
-          } else {
-            $scope.sortedRows = orderBy($scope.rows, sort.getter, sort.direction === 'desc');
-          }
-        }
-      }
-    };
-  });
-=======
       // update the sordedRows result
       $scope.$watchMulti([
         'rows',
@@ -173,5 +101,4 @@
       });
     }
   };
->>>>>>> f7a50e03
 });