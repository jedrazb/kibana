--- conflicted
+++ resolved
@@ -139,13 +139,9 @@
   },
   "dependencies": {
     "@elastic/datemath": "5.0.2",
-<<<<<<< HEAD
-    "@elastic/eui": "6.0.1",
+    "@elastic/eui": "6.3.1",
     "@elastic/javascript-typescript-langserver": "^0.1.9",
     "@elastic/lsp-extension": "^0.1.1",
-=======
-    "@elastic/eui": "6.3.1",
->>>>>>> ba30b72c
     "@elastic/node-crypto": "0.1.2",
     "@elastic/numeral": "2.3.2",
     "@kbn/babel-preset": "1.0.0",
