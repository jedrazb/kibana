/*
 * Copyright Elasticsearch B.V. and/or licensed to Elasticsearch B.V. under one
 * or more contributor license agreements. Licensed under the Elastic License
 * 2.0; you may not use this file except in compliance with the Elastic License
 * 2.0.
 */

import expect from '@kbn/expect';
<<<<<<< HEAD
import { builtinToolIds } from '@kbn/onechat-common';
import { AGENT_BUILDER_ENABLED_SETTING_ID } from '@kbn/management-settings-ids';
=======
import { platformCoreTools } from '@kbn/onechat-common';
>>>>>>> 5c62e558
import type { FtrProviderContext } from '../../api_integration/ftr_provider_context';

export default function ({ getService }: FtrProviderContext) {
  const supertest = getService('supertest');
  const kibanaServer = getService('kibanaServer');
  const searchTool = platformCoreTools.search;

  describe('Builtin Tools API', () => {
    describe(`DELETE /api/chat/tools/{toolName}`, () => {
      it('should return 400 error when attempting to delete any read-only builtin system tool', async () => {
        for (const toolId of Object.values(platformCoreTools) as string[]) {
          const response = await supertest
            .delete(`/api/chat/tools/${toolId}`)
            .set('kbn-xsrf', 'kibana')
            .expect(400);

          expect(response.body).to.have.property('message');
          expect(response.body.message).to.eql(`Tool ${toolId} is read-only and can't be deleted`);
        }
      });

      it('should return 404 when builtin tools API is disabled', async () => {
        await kibanaServer.uiSettings.update({
          [AGENT_BUILDER_ENABLED_SETTING_ID]: false,
        });

        await supertest
          .delete(`/api/chat/tools/${searchTool}`)
          .set('kbn-xsrf', 'kibana')
          .expect(404);

        await kibanaServer.uiSettings.update({
          [AGENT_BUILDER_ENABLED_SETTING_ID]: true,
        });
      });
    });

    describe(`PUT /api/chat/tools/${searchTool}`, () => {
      it('should return 400 when attempting to update a builtin system tool', async () => {
        await supertest
          .put(`/api/chat/tools/${searchTool}`)
          .set('kbn-xsrf', 'kibana')
          .send({ description: 'Updated description' })
          .expect(400);
      });
    });

    describe('POST /api/chat/tools', () => {
      it('should return 400 when attempting to create a tool under an existing builtin tool ID', async () => {
        const toolData = {
          id: searchTool,
          type: 'esql',
          description: 'Attempting to create tool with builtin ID',
          configuration: {
            query: 'FROM test | LIMIT 10',
            params: {},
          },
        };

        const response = await supertest
          .post('/api/chat/tools')
          .set('kbn-xsrf', 'kibana')
          .send(toolData)
          .expect(400);

        expect(response.body).to.have.property('message');
        expect(response.body.message).to.contain(
          `Invalid tool id: "${searchTool}": Tool id is using a protected namespaces`
        );
      });
    });

    describe('POST /api/chat/tools/_execute', () => {
      it('should execute a builtin tool successfully', async () => {
        const executeRequest = {
          tool_id: platformCoreTools.listIndices,
          tool_params: {},
        };

        const response = await supertest
          .post('/api/chat/tools/_execute')
          .set('kbn-xsrf', 'kibana')
          .send(executeRequest)
          .expect(200);

        expect(response.body).to.have.property('results');
      });

      it('should return 404 when tools API is disabled', async () => {
        await kibanaServer.uiSettings.update({
          [AGENT_BUILDER_ENABLED_SETTING_ID]: false,
        });

        const executeRequest = {
          tool_id: searchTool,
          tool_params: {
            query: 'test query',
          },
        };

        await supertest
          .post('/api/chat/tools/_execute')
          .set('kbn-xsrf', 'kibana')
          .send(executeRequest)
          .expect(404);

        await kibanaServer.uiSettings.update({
          [AGENT_BUILDER_ENABLED_SETTING_ID]: true,
        });
      });
    });
  });
}<|MERGE_RESOLUTION|>--- conflicted
+++ resolved
@@ -6,12 +6,8 @@
  */
 
 import expect from '@kbn/expect';
-<<<<<<< HEAD
-import { builtinToolIds } from '@kbn/onechat-common';
+import { builtinToolIds, platformCoreTools } from '@kbn/onechat-common';
 import { AGENT_BUILDER_ENABLED_SETTING_ID } from '@kbn/management-settings-ids';
-=======
-import { platformCoreTools } from '@kbn/onechat-common';
->>>>>>> 5c62e558
 import type { FtrProviderContext } from '../../api_integration/ftr_provider_context';
 
 export default function ({ getService }: FtrProviderContext) {
