--- conflicted
+++ resolved
@@ -31,9 +31,7 @@
   type EsqlToolDefinitionWithSchema,
   EsqlToolFieldType,
   idRegexp,
-<<<<<<< HEAD
   activeToolsCountWarningThreshold,
-=======
   ToolResultType,
   type ToolResult,
   type ErrorResult,
@@ -41,7 +39,6 @@
   type ResourceResult,
   type TabularDataResult,
   type OtherResult,
->>>>>>> e8337f31
 } from './tools';
 export {
   OnechatErrorCode,
