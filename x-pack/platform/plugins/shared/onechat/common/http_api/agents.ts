/*
 * Copyright Elasticsearch B.V. and/or licensed to Elasticsearch B.V. under one
 * or more contributor license agreements. Licensed under the Elastic License
 * 2.0; you may not use this file except in compliance with the Elastic License
 * 2.0.
 */

<<<<<<< HEAD
import type { AgentProfile } from '@kbn/onechat-common';

export interface CallAgentResponse<TResult = unknown> {
  runId: string;
  result: TResult;
}

export type GetAgentResponse = AgentProfile;

export interface ListAgentsResponse {
  agentProfiles: AgentProfile[];
}

export type UpdateAgentResponse = AgentProfile;

export type CreateAgentResponse = AgentProfile;

export interface DeleteAgentResponse {
  success: boolean;
=======
import type { AgentDescriptor } from '@kbn/onechat-common';

export interface ListAgentsResponse {
  agents: AgentDescriptor[];
>>>>>>> 777022db
}<|MERGE_RESOLUTION|>--- conflicted
+++ resolved
@@ -5,12 +5,14 @@
  * 2.0.
  */
 
-<<<<<<< HEAD
 import type { AgentProfile } from '@kbn/onechat-common';
 
 export interface CallAgentResponse<TResult = unknown> {
   runId: string;
   result: TResult;
+
+export interface ListAgentsResponse {
+  agents: AgentDescriptor[];
 }
 
 export type GetAgentResponse = AgentProfile;
@@ -25,10 +27,4 @@
 
 export interface DeleteAgentResponse {
   success: boolean;
-=======
-import type { AgentDescriptor } from '@kbn/onechat-common';
-
-export interface ListAgentsResponse {
-  agents: AgentDescriptor[];
->>>>>>> 777022db
 }