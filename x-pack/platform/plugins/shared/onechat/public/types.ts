--- conflicted
+++ resolved
@@ -11,11 +11,8 @@
   DataViewsPublicPluginSetup,
   DataViewsPublicPluginStart,
 } from '@kbn/data-views-plugin/public';
-<<<<<<< HEAD
 import type { ManagementSetup } from '@kbn/management-plugin/public';
-=======
 import type { SharePluginSetup, SharePluginStart } from '@kbn/share-plugin/public';
->>>>>>> ea310a72
 
 /* eslint-disable @typescript-eslint/no-empty-interface*/
 
@@ -24,11 +21,8 @@
 export interface OnechatSetupDependencies {
   lens: LensPublicSetup;
   dataViews: DataViewsPublicPluginSetup;
-<<<<<<< HEAD
   management: ManagementSetup;
-=======
   share: SharePluginSetup;
->>>>>>> ea310a72
 }
 
 export interface OnechatStartDependencies {
