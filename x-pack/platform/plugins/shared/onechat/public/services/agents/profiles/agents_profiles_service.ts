--- conflicted
+++ resolved
@@ -54,13 +54,8 @@
   /**
    * Update an existing agent profile
    */
-<<<<<<< HEAD
   async update(id: string, update: Omit<AgentProfileUpdateRequest, 'id'>): Promise<AgentProfile> {
-    return await this.http.put<UpdateAgentResponse>(`/api/chat/agents/profiles/${id}`, {
-=======
-  async update(id: string, update: AgentProfileUpdateRequest): Promise<AgentProfile> {
     return await this.http.put<UpdateAgentProfileResponse>(`/api/chat/agents/profiles/${id}`, {
->>>>>>> a0533ba2
       body: JSON.stringify(update),
     });
   }
