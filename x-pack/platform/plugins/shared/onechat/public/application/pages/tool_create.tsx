--- conflicted
+++ resolved
@@ -6,14 +6,9 @@
  */
 
 import React from 'react';
-<<<<<<< HEAD
-import { ToolType } from '@kbn/onechat-common';
+import type { ToolType } from '@kbn/onechat-common';
 import { useParams } from 'react-router-dom';
-import { CreateEsqlTool } from '../components/tools/esql/create_esql_tool';
-import { CreateIndexSearchTool } from '../components/tools/index_search/create_index_search_tool';
-=======
 import { CreateTool } from '../components/tools/create_tool';
->>>>>>> 0edc6df2
 import { useBreadcrumb } from '../hooks/use_breadcrumbs';
 import { appPaths } from '../utils/app_paths';
 import { labels } from '../utils/i18n';
@@ -26,24 +21,9 @@
       path: appPaths.tools.list,
     },
     {
-<<<<<<< HEAD
-      text: labels.tools.newEsqlToolTitle,
+      text: labels.tools.newToolTitle,
       path: appPaths.tools.new({ toolType }),
     },
   ]);
-  switch (toolType) {
-    case ToolType.index_search:
-      return <CreateIndexSearchTool />;
-    case ToolType.esql:
-      return <CreateEsqlTool />;
-    default:
-      return null;
-  }
-=======
-      text: labels.tools.newToolTitle,
-      path: appPaths.tools.new,
-    },
-  ]);
   return <CreateTool />;
->>>>>>> 0edc6df2
 };