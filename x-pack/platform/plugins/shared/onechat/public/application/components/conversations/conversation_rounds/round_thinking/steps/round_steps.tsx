/*
 * Copyright Elasticsearch B.V. and/or licensed to Elasticsearch B.V. under one
 * or more contributor license agreements. Licensed under the Elastic License
 * 2.0; you may not use this file except in compliance with the Elastic License
 * 2.0.
 */

import type {
  ConversationRoundStep,
  ToolCallProgress,
  ToolCallStep,
} from '@kbn/onechat-common/chat/conversation';
import { isReasoningStep, isToolCallStep } from '@kbn/onechat-common/chat/conversation';
import type { ToolResult } from '@kbn/onechat-common/tools/tool_result';
import { ToolResultType } from '@kbn/onechat-common/tools/tool_result';
import type { ReactNode } from 'react';
import React, { useMemo } from 'react';
import { i18n } from '@kbn/i18n';
import {
  EuiButtonEmpty,
  EuiFlexGroup,
  EuiFlexItem,
  EuiHorizontalRule,
  EuiLink,
  EuiText,
} from '@elastic/eui';
import { css } from '@emotion/react';
import { FormattedMessage } from '@kbn/i18n-react';
import { useNavigation } from '../../../../../hooks/use_navigation';
import { appPaths } from '../../../../../utils/app_paths';
import { TabularDataResultStep } from './tabular_data_result_step';
import { OtherResultStep } from './other_result_step';
import { QueryResultStep } from './query_result_step';
import { RoundResultsFlyout } from '../../round_results_flyout';
import { useToolResultsFlyout } from '../../../../../hooks/thinking/use_tool_results_flyout';

interface ToolResultDisplayProps {
  toolResult: ToolResult;
}

// Exposed in main thinking chain, for now query and tabular data
const mainThinkingResultTypes = [
  ToolResultType.query,
  ToolResultType.tabularData,
  ToolResultType.error,
];
// Populated in flyout
const flyoutResultTypes = [ToolResultType.other, ToolResultType.resource];

const ToolResultDisplay: React.FC<ToolResultDisplayProps> = ({ toolResult }) => {
  switch (toolResult.type) {
    // TODO: Add resource result step once we can reliably access the reference ID
    // case ToolResultType.resource:
    //   return <ResourceResultStep result={toolResult} />;
    case ToolResultType.query:
      return <QueryResultStep result={toolResult} />;
    case ToolResultType.tabularData:
      return <TabularDataResultStep result={toolResult} />;
    default:
      // Other results
      // Also showing Resource results as Other results for now as JSON blobs
      return <OtherResultStep result={toolResult} />;
  }
};

interface ThinkingItemLayoutProps {
  children: ReactNode;
}

const ThinkingItemLayout: React.FC<ThinkingItemLayoutProps> = ({ children }) => {
  return (
    // No gap because we're using the margin on the horizontal divider
    <EuiFlexGroup direction="column" gutterSize="none">
      <EuiFlexItem grow={false}>{children}</EuiFlexItem>
      <EuiFlexItem grow={false}>
        <EuiHorizontalRule margin="m" />
      </EuiFlexItem>
    </EuiFlexGroup>
  );
};

const ToolCallDisplay: React.FC<{
  step: ToolCallStep;
}> = ({ step: { tool_id: toolId } }) => {
  const { createOnechatUrl } = useNavigation();
  const toolHref = createOnechatUrl(appPaths.tools.details({ toolId }));
  return (
<<<<<<< HEAD
    <ThinkingItemLayout>
      <EuiText size="s">
        <p>
          <FormattedMessage
            id="xpack.onechat.thinking.toolCallThinkingItem"
            defaultMessage="Calling tool "
          />
          <code>
            <EuiLink href={toolHref} target="_blank">
              {toolId}
            </EuiLink>
          </code>
        </p>
      </EuiText>
    </ThinkingItemLayout>
=======
    <ThinkingItemLayout
      content={
        <EuiText size="s">
          <p>
            <FormattedMessage
              id="xpack.onechat.thinking.toolCallThinkingItem"
              defaultMessage="Calling tool {tool}"
              values={{
                tool: (
                  <code>
                    <EuiLink href={toolHref} target="_blank">
                      {toolId}
                    </EuiLink>
                  </code>
                ),
              }}
            />
          </p>
        </EuiText>
      }
    />
>>>>>>> 2a5c82cf
  );
};

const ToolProgressDisplay: React.FC<{
  progress: ToolCallProgress;
}> = ({ progress }) => {
  return <ThinkingItemLayout>{progress.message}</ThinkingItemLayout>;
};

interface RoundStepsProps {
  steps: ConversationRoundStep[];
}

const labels = {
  roundThinkingSteps: i18n.translate('xpack.onechat.conversation.thinking.stepsList', {
    defaultMessage: 'Round thinking steps',
  }),
};

const getProgressionItems = ({ step, stepIndex }: { step: ToolCallStep; stepIndex: number }) => {
  return (
    step.progression?.map((progress, index) => (
      <ToolProgressDisplay
        key={`step-${stepIndex}-${step.tool_id}-progress-${index}`}
        progress={progress}
      />
    )) ?? []
  );
};

const getMainThinkingResultItems = ({
  step,
  stepIndex,
}: {
  step: ToolCallStep;
  stepIndex: number;
}) => {
  return step.results
    .filter((result: ToolResult) => mainThinkingResultTypes.includes(result.type))
    .map((result: ToolResult, index) => (
      <ThinkingItemLayout key={`step-${stepIndex}-${step.tool_id}-result-${index}`}>
        <ToolResultDisplay toolResult={result} />
      </ThinkingItemLayout>
    ));
};

const getFlyoutResultItems = ({
  step,
  stepIndex,
  onOpenFlyout,
}: {
  step: ToolCallStep;
  stepIndex: number;
  onOpenFlyout: (results: ToolResult[]) => void;
}) => {
  const flyoutResultItems = step.results.filter((result: ToolResult) =>
    flyoutResultTypes.includes(result.type)
  );

  if (flyoutResultItems.length > 0) {
    return [
      <ThinkingItemLayout key={`step-${stepIndex}-${step.tool_id}-result-flyout`}>
        <EuiFlexGroup direction="row" gutterSize="s">
          <EuiFlexItem grow={false}>
            <EuiButtonEmpty
              size="s"
              iconType="eye"
              color="primary"
              iconSide="left"
              onClick={() => onOpenFlyout(flyoutResultItems)}
              aria-haspopup="dialog"
              aria-label={i18n.translate('xpack.onechat.conversation.roundResultsButtonAriaLabel', {
                defaultMessage: 'View tool call results',
              })}
            >
              {i18n.translate('xpack.onechat.conversation.roundResultsButton', {
                defaultMessage: 'Tool call results',
              })}
            </EuiButtonEmpty>
          </EuiFlexItem>
        </EuiFlexGroup>
      </ThinkingItemLayout>,
    ];
  }
  return [];
};

const stepsListStyles = css`
  list-style: none;
  padding: 0;
`;

export const RoundSteps: React.FC<RoundStepsProps> = ({ steps }) => {
  // Each step will map to multiple thinking items
  // In the case of tool call steps we'll have
  // an item for the tool call, items for the progression, and items for the tool call results

  const {
    toolResults,
    isOpen: isToolResultsFlyoutOpen,
    openFlyout,
    closeFlyout,
  } = useToolResultsFlyout();

  const renderedSteps = useMemo(() => {
    return steps.flatMap((step, index): ReactNode => {
      if (isToolCallStep(step)) {
        return [
          <ToolCallDisplay key={`step-${index}-tool-call`} step={step} />,
          ...getProgressionItems({ step, stepIndex: index }),
          ...getMainThinkingResultItems({ step, stepIndex: index }),
          ...getFlyoutResultItems({
            step,
            stepIndex: index,
            onOpenFlyout: openFlyout,
          }),
        ];
      }

      // What is the difference between a reasoning step and a tool call progression message. When does the agent produce one over the other?
      // Is there any difference for how we should display reasoning and progression?
      if (isReasoningStep(step)) {
        return [
          <ThinkingItemLayout key={`step-reasoning-${index}`}>{step.reasoning}</ThinkingItemLayout>,
        ];
      }

      return [];
    });
  }, [steps, openFlyout]);

  return (
    <ol css={stepsListStyles} aria-label={labels.roundThinkingSteps}>
<<<<<<< HEAD
      {renderedSteps}
      <RoundResultsFlyout isOpen={isToolResultsFlyoutOpen} onClose={closeFlyout}>
        {(toolResults ?? []).map((result: ToolResult, index) => (
          <ThinkingItemLayout key={`flyout-result-${index}`}>
            <ToolResultDisplay toolResult={result} />
          </ThinkingItemLayout>
        ))}
      </RoundResultsFlyout>
=======
      {steps.flatMap((step, stepIndex): ReactNode => {
        if (isToolCallStep(step)) {
          return [
            <ToolCallDisplay key={`step-${stepIndex}-tool-call`} step={step} />,
            ...getProgressionItems({ step, stepIndex }),
            ...getResultItems({ step, stepIndex }),
          ];
        }

        // Display agent reasoning the same as tool call progress
        if (isReasoningStep(step)) {
          return [
            <ThinkingItemLayout key={`step-reasoning-${stepIndex}`} content={step.reasoning} />,
          ];
        }

        return [];
      })}
>>>>>>> 2a5c82cf
    </ol>
  );
};<|MERGE_RESOLUTION|>--- conflicted
+++ resolved
@@ -85,45 +85,25 @@
   const { createOnechatUrl } = useNavigation();
   const toolHref = createOnechatUrl(appPaths.tools.details({ toolId }));
   return (
-<<<<<<< HEAD
     <ThinkingItemLayout>
       <EuiText size="s">
         <p>
           <FormattedMessage
             id="xpack.onechat.thinking.toolCallThinkingItem"
-            defaultMessage="Calling tool "
+            defaultMessage="Calling tool {tool}"
+            values={{
+              tool: (
+                <code>
+                  <EuiLink href={toolHref} target="_blank">
+                    {toolId}
+                  </EuiLink>
+                </code>
+              ),
+            }}
           />
-          <code>
-            <EuiLink href={toolHref} target="_blank">
-              {toolId}
-            </EuiLink>
-          </code>
         </p>
       </EuiText>
     </ThinkingItemLayout>
-=======
-    <ThinkingItemLayout
-      content={
-        <EuiText size="s">
-          <p>
-            <FormattedMessage
-              id="xpack.onechat.thinking.toolCallThinkingItem"
-              defaultMessage="Calling tool {tool}"
-              values={{
-                tool: (
-                  <code>
-                    <EuiLink href={toolHref} target="_blank">
-                      {toolId}
-                    </EuiLink>
-                  </code>
-                ),
-              }}
-            />
-          </p>
-        </EuiText>
-      }
-    />
->>>>>>> 2a5c82cf
   );
 };
 
@@ -229,15 +209,15 @@
   } = useToolResultsFlyout();
 
   const renderedSteps = useMemo(() => {
-    return steps.flatMap((step, index): ReactNode => {
+    return steps.flatMap((step, stepIndex): ReactNode => {
       if (isToolCallStep(step)) {
         return [
-          <ToolCallDisplay key={`step-${index}-tool-call`} step={step} />,
-          ...getProgressionItems({ step, stepIndex: index }),
-          ...getMainThinkingResultItems({ step, stepIndex: index }),
+          <ToolCallDisplay key={`step-${stepIndex}-tool-call`} step={step} />,
+          ...getProgressionItems({ step, stepIndex }),
+          ...getMainThinkingResultItems({ step, stepIndex }),
           ...getFlyoutResultItems({
             step,
-            stepIndex: index,
+            stepIndex,
             onOpenFlyout: openFlyout,
           }),
         ];
@@ -247,7 +227,9 @@
       // Is there any difference for how we should display reasoning and progression?
       if (isReasoningStep(step)) {
         return [
-          <ThinkingItemLayout key={`step-reasoning-${index}`}>{step.reasoning}</ThinkingItemLayout>,
+          <ThinkingItemLayout key={`step-reasoning-${stepIndex}`}>
+            {step.reasoning}
+          </ThinkingItemLayout>,
         ];
       }
 
@@ -257,7 +239,6 @@
 
   return (
     <ol css={stepsListStyles} aria-label={labels.roundThinkingSteps}>
-<<<<<<< HEAD
       {renderedSteps}
       <RoundResultsFlyout isOpen={isToolResultsFlyoutOpen} onClose={closeFlyout}>
         {(toolResults ?? []).map((result: ToolResult, index) => (
@@ -266,26 +247,6 @@
           </ThinkingItemLayout>
         ))}
       </RoundResultsFlyout>
-=======
-      {steps.flatMap((step, stepIndex): ReactNode => {
-        if (isToolCallStep(step)) {
-          return [
-            <ToolCallDisplay key={`step-${stepIndex}-tool-call`} step={step} />,
-            ...getProgressionItems({ step, stepIndex }),
-            ...getResultItems({ step, stepIndex }),
-          ];
-        }
-
-        // Display agent reasoning the same as tool call progress
-        if (isReasoningStep(step)) {
-          return [
-            <ThinkingItemLayout key={`step-reasoning-${stepIndex}`} content={step.reasoning} />,
-          ];
-        }
-
-        return [];
-      })}
->>>>>>> 2a5c82cf
     </ol>
   );
 };