/*
 * Copyright Elasticsearch B.V. and/or licensed to Elasticsearch B.V. under one
 * or more contributor license agreements. Licensed under the Elastic License
 * 2.0; you may not use this file except in compliance with the Elastic License
 * 2.0.
 */

import {
  EuiButtonIcon,
  EuiContextMenuItem,
  EuiContextMenuPanel,
  EuiPopover,
  useEuiTheme,
} from '@elastic/eui';
import { css } from '@emotion/react';
import type { ToolDefinitionWithSchema } from '@kbn/onechat-common';
import { isPersistedTool } from '@kbn/onechat-common/tools';
import React, { useState } from 'react';
import { labels } from '../../../utils/i18n';
import { useToolsActions } from '../../../context/tools_table_provider';

export interface ToolContextMenuProps {
  tool: ToolDefinitionWithSchema;
}

export const ToolContextMenu = ({ tool }: ToolContextMenuProps) => {
  const { euiTheme } = useEuiTheme();
  const { editTool, deleteTool, testTool, cloneTool, viewTool } = useToolsActions();
  const [isOpen, setIsOpen] = useState(false);

  const editMenuItem = (
    <EuiContextMenuItem
      icon="documentEdit"
      key="edit"
      size="s"
      onClick={() => {
        editTool(tool.id, tool.type);
        setIsOpen(false);
      }}
    >
      {labels.tools.editToolButtonLabel}
    </EuiContextMenuItem>
  );

  const deleteMenuItem = (
    <EuiContextMenuItem
      icon="trash"
      key="delete"
      size="s"
      css={css`
        color: ${euiTheme.colors.textDanger};
      `}
      onClick={() => {
        deleteTool(tool.id);
        setIsOpen(false);
      }}
    >
      {labels.tools.deleteToolButtonLabel}
    </EuiContextMenuItem>
  );

  const testMenuItem = (
    <EuiContextMenuItem
      icon="eye"
      key="test"
      size="s"
      disabled // Not implemented
      onClick={() => {
        testTool(tool.id);
        setIsOpen(false);
      }}
    >
      {labels.tools.testToolButtonLabel}
    </EuiContextMenuItem>
  );

  const cloneMenuItem = (
    <EuiContextMenuItem
      icon="copy"
      key="clone"
      size="s"
      onClick={() => {
        cloneTool(tool.id, tool.type);
        setIsOpen(false);
      }}
    >
      {labels.tools.cloneToolButtonLabel}
    </EuiContextMenuItem>
  );

<<<<<<< HEAD
  const menuItems = isPersistedTool(tool)
=======
  const viewMenuItem = (
    <EuiContextMenuItem
      icon="eye"
      key="view"
      size="s"
      onClick={() => {
        viewTool(tool.id);
        setIsOpen(false);
      }}
    >
      {labels.tools.viewToolButtonLabel}
    </EuiContextMenuItem>
  );

  const menuItems = isEsqlTool(tool)
>>>>>>> 0edc6df2
    ? [editMenuItem, testMenuItem, cloneMenuItem, deleteMenuItem]
    : [viewMenuItem];

  return (
    <EuiPopover
      id={`${tool.id}_context-menu`}
      panelPaddingSize="s"
      button={
        <EuiButtonIcon
          iconType="boxesHorizontal"
          onClick={() => setIsOpen((openState) => !openState)}
          aria-label={labels.tools.toolContextMenuButtonLabel}
        />
      }
      isOpen={isOpen}
      closePopover={() => setIsOpen(false)}
    >
      <EuiContextMenuPanel size="s" items={menuItems} />
    </EuiPopover>
  );
};<|MERGE_RESOLUTION|>--- conflicted
+++ resolved
@@ -88,9 +88,6 @@
     </EuiContextMenuItem>
   );
 
-<<<<<<< HEAD
-  const menuItems = isPersistedTool(tool)
-=======
   const viewMenuItem = (
     <EuiContextMenuItem
       icon="eye"
@@ -105,8 +102,7 @@
     </EuiContextMenuItem>
   );
 
-  const menuItems = isEsqlTool(tool)
->>>>>>> 0edc6df2
+  const menuItems = isPersistedTool(tool)
     ? [editMenuItem, testMenuItem, cloneMenuItem, deleteMenuItem]
     : [viewMenuItem];
 
