--- conflicted
+++ resolved
@@ -19,29 +19,18 @@
       <Route path="/conversations/:conversationId">
         <OnechatConversationsPage />
       </Route>
-<<<<<<< HEAD
-      {isToolsPageEnabled && (
-        <Route path="/tools">
-          <OnechatToolsPage />
-        </Route>
-      )}
 
-      {isAgentPageEnabled && (
-        <Route path="/agents/new">
-          <OnechatAgentsCreate />
-        </Route>
-      )}
-      {isAgentPageEnabled && (
-        <Route path="/agents/:agentId">
-          <OnechatAgentsEdit />
-        </Route>
-      )}
-      {isAgentPageEnabled && (
-        <Route path="/agents">
-          <OnechatAgentsPage />
-        </Route>
-      )}
-=======
+      <Route path="/agents/new">
+        <OnechatAgentsCreate />
+      </Route>
+
+      <Route path="/agents/:agentId">
+        <OnechatAgentsEdit />
+      </Route>
+
+      <Route path="/agents">
+        <OnechatAgentsPage />
+      </Route>
 
       <Route path="/tools">
         <OnechatToolsPage />
@@ -51,7 +40,6 @@
         <OnechatAgentsPage />
       </Route>
 
->>>>>>> 1a0f1827
       {/* Default to conversations page */}
       <Route path="/">
         <OnechatConversationsPage />
