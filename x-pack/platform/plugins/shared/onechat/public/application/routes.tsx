--- conflicted
+++ resolved
@@ -38,13 +38,8 @@
         <OnechatToolCreatePage />
       </Route>
 
-<<<<<<< HEAD
       <Route path="/tools/:toolType/:toolId">
-        <OnechatToolEditPage />
-=======
-      <Route path="/tools/:toolId">
         <OnechatToolDetailsPage />
->>>>>>> 0edc6df2
       </Route>
 
       <Route path="/tools">
