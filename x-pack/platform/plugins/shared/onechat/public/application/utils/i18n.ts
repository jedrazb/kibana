--- conflicted
+++ resolved
@@ -49,7 +49,6 @@
     tagsLabel: i18n.translate('xpack.onechat.tools.tagsLabel', { defaultMessage: 'Labels' }),
     toolsLabel: i18n.translate('xpack.onechat.tools.toolsLabel', { defaultMessage: 'Tools' }),
 
-<<<<<<< HEAD
     // Tool types
     esqlLabel: i18n.translate('xpack.onechat.tools.esqlLabel', { defaultMessage: 'ES|QL' }),
     builtinLabel: i18n.translate('xpack.onechat.tools.builtinLabel', { defaultMessage: 'System' }),
@@ -64,8 +63,6 @@
       defaultMessage: 'Data stream',
     }),
 
-=======
->>>>>>> 52a31614
     // Actions
     editToolButtonLabel: i18n.translate('xpack.onechat.tools.editToolButtonLabel', {
       defaultMessage: 'Edit',
