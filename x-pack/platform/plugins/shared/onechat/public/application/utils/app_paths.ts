/*
 * Copyright Elasticsearch B.V. and/or licensed to Elasticsearch B.V. under one
 * or more contributor license agreements. Licensed under the Elastic License
 * 2.0; you may not use this file except in compliance with the Elastic License
 * 2.0.
 */

import type { ToolType } from '@kbn/onechat-common';
import { newConversationId } from './new_conversation';

export const appPaths = {
  root: '/',
  agents: {
    list: '/agents',
    new: '/agents/new',
    edit: ({ agentId }: { agentId: string }) => {
      return `/agents/${agentId}`;
    },
  },
  chat: {
    new: `/conversations/${newConversationId}`,
    newWithAgent: ({ agentId }: { agentId: string }) => {
      return `/conversations/${newConversationId}?agent_id=${agentId}`;
    },
    conversation: ({ conversationId }: { conversationId: string }) => {
      return `/conversations/${conversationId}`;
    },
  },
  tools: {
    list: '/tools',
<<<<<<< HEAD
    new: ({ toolType }: { toolType: ToolType }) => {
      return `/tools/${toolType}/new`;
    },
    edit: ({ toolId, toolType }: { toolId: string; toolType: ToolType }) => {
      return `/tools/${toolType}/${toolId}`;
=======
    new: '/tools/new',
    details: ({ toolId }: { toolId: string }) => {
      return `/tools/${toolId}`;
>>>>>>> 0edc6df2
    },
  },
};<|MERGE_RESOLUTION|>--- conflicted
+++ resolved
@@ -28,17 +28,14 @@
   },
   tools: {
     list: '/tools',
-<<<<<<< HEAD
     new: ({ toolType }: { toolType: ToolType }) => {
       return `/tools/${toolType}/new`;
     },
     edit: ({ toolId, toolType }: { toolId: string; toolType: ToolType }) => {
       return `/tools/${toolType}/${toolId}`;
-=======
-    new: '/tools/new',
+    },
     details: ({ toolId }: { toolId: string }) => {
       return `/tools/${toolId}`;
->>>>>>> 0edc6df2
     },
   },
 };