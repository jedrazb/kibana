--- conflicted
+++ resolved
@@ -18,14 +18,10 @@
   EuiText,
 } from '@elastic/eui';
 import { i18n } from '@kbn/i18n';
-import { Agent } from '../../../../common/agents';
 import { useNavigation } from '../../hooks/use_navigation';
 import { useAgentList } from '../../hooks/use_agent_list';
 import { useConversationList } from '../../hooks/use_conversation_list';
-<<<<<<< HEAD
 import { Agent } from '../../../../common/agents';
-=======
->>>>>>> 183d23fc
 import { sortAndGroupConversations } from '../../utils/sort_and_group_conversations';
 import { sliceRecentConversations } from '../../utils/slice_recent_conversations';
 import { appPaths } from '../../app_paths';
