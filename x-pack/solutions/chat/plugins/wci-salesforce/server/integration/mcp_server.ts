/*
 * Copyright Elasticsearch B.V. and/or licensed to Elasticsearch B.V. under one
 * or more contributor license agreements. Licensed under the Elastic License
 * 2.0; you may not use this file except in compliance with the Elastic License
 * 2.0.
 */

import { McpServer } from '@modelcontextprotocol/sdk/server/mcp.js';
import { z } from '@kbn/zod';
import type { ElasticsearchClient, Logger } from '@kbn/core/server';
import { createMcpServer as createServer, McpServerTool, toolResultFactory } from '@kbn/wci-server';
import { getCases, getAccounts } from './tools';

// Define enum field structure upfront
interface Field {
  field: string;
  description: string;
  path?: string; // Optional path for nested fields
}

// Define enum value structure
interface FieldWithValues extends Field {
  values: string[];
}

export async function createMcpServer({
  integrationId,
  configuration,
  elasticsearchClient,
  logger,
}: {
  integrationId: string;
  configuration: Record<string, any>;
  elasticsearchClient: ElasticsearchClient;
  logger: Logger;
}): Promise<McpServer> {
  const { index } = configuration;

  const enumFields: Field[] = [
    { field: 'priority', description: 'Case priority level', path: 'metadata.priority' },
    {
      field: 'status',
      description: 'Current status of the case',
      path: 'metadata.status',
    },
  ];

  // Extract field mappings for sorting parameters
  const sortableFields = await getSortableFields(elasticsearchClient, logger, index);
  logger.debug('Salesforce Integration Sortable Fields ' + JSON.stringify(sortableFields));

  const enumFieldValues = await getFieldValues(elasticsearchClient, logger, index, enumFields);
  // Extract specific values for tool parameters
  const priorityValues = enumFieldValues.find((f) => f.field === 'priority')?.values || [];
  const statusValues = enumFieldValues.find((f) => f.field === 'status')?.values || [];

  // Create enum types for validation
  const priorityEnum = z.enum(
    priorityValues.length ? (priorityValues as [string, ...string[]]) : ['']
  );
  const statusEnum = z.enum(statusValues.length ? (statusValues as [string, ...string[]]) : ['']);

  const getCasesTool: McpServerTool = {
    name: 'search_cases',
    description: 'Retrieves Salesforce support cases with flexible filtering options',
    schema: {
      caseNumber: z
        .array(z.string())
        .optional()
        .describe('Salesforce case number identifiers (preferred lookup method)'),
      id: z
        .array(z.string())
        .optional()
        .describe(
          'Salesforce internal IDs of the support cases (use only when specifically requested)'
        ),
      size: z.number().int().positive().default(10).describe('Maximum number of cases to return'),
      sortField: z
        .string()
        .optional()
        .describe(`Field to sort results by. Can only be one of these ${sortableFields}`),
      sortOrder: z
        .string()
        .optional()
        .describe(
          `Sorting order. Can only be 'desc' meaning sort in descending order or 'asc' meaning sort in ascending order`
        ),
      ownerEmail: z
        .array(z.string())
        .optional()
        .describe('Emails of case owners/assignees to filter results'),
      priority: z
        .array(priorityEnum)
        .optional()
        .describe(
          `Case priority levels${
            priorityValues.length ? ` (values from: ${priorityValues.join(', ')})` : ''
          }`
        ),
      status: z
        .array(statusEnum)
        .optional()
        .describe(
          `Current statuses of the cases${
            statusValues.length ? ` (values from: ${statusValues.join(', ')})` : ''
          }`
        ),
      closed: z.boolean().optional().describe('Filter by case closure status (true/false)'),
      createdAfter: z
        .string()
        .optional()
        .describe('Return cases created after this date (format: YYYY-MM-DD)'),
      createdBefore: z
        .string()
        .optional()
        .describe('Return cases created before this date (format: YYYY-MM-DD)'),
      semanticQuery: z
        .string()
        .optional()
        .describe('Natural language query to search case content semantically'),
      updatedAfter: z
        .string()
        .optional()
        .describe('Return cases updated after this date (format: YYYY-MM-DD)'),
      updatedBefore: z
        .string()
        .optional()
        .describe('Return cases updated before this date (format: YYYY-MM-DD)'),
      commentAuthorEmail: z
        .array(z.string())
        .optional()
        .describe('Filter cases by the email of the comment author'),
      commentCreatedAfter: z
        .string()
        .optional()
        .describe('Filter cases with comments created after this date (format: YYYY-MM-DD)'),
      commentCreatedBefore: z
        .string()
        .optional()
        .describe('Filter cases with comments created before this date (format: YYYY-MM-DD)'),
    },
    execute: async ({
      id,
      size = 10,
      sortField,
      sortOrder,
      priority,
      closed,
      caseNumber,
      createdAfter,
      createdBefore,
      semanticQuery,
      status,
      updatedAfter,
      updatedBefore,
      commentAuthorEmail,
      commentCreatedAfter,
      commentCreatedBefore,
      ownerEmail,
    }) => {
      try {
        const caseContent = await getCases({
          esClient: elasticsearchClient,
          logger,
          integrationId,
          indexName: index,
          params: {
            id,
            size,
            sortField,
            sortOrder,
            priority,
            closed,
            caseNumber,
            createdAfter,
            createdBefore,
            semanticQuery,
            status,
            updatedAfter,
            updatedBefore,
            commentAuthorEmail,
            commentCreatedAfter,
            commentCreatedBefore,
            ownerEmail,
          },
        });

        logger.info(`Retrieved ${caseContent.length} support cases`);

<<<<<<< HEAD
      return {
        content: caseContent,
      };
    }
  );
=======
        logger.info(() => `Case content: ${JSON.stringify(caseContent)}`);
        return toolResultFactory.contentList(caseContent);
      } catch (e) {
        return toolResultFactory.error(`Error fetching cases: ${e.message}`);
      }
    },
  };
>>>>>>> ec72d4a8

  const getAccountsTool: McpServerTool = {
    name: 'search_accounts',
    description: 'Retrieves Salesforce accounts with flexible filtering options',
    schema: {
      id: z.array(z.string()).optional().describe('Salesforce internal IDs of the accounts'),
      size: z
        .number()
        .int()
        .positive()
        .default(10)
        .describe('Maximum number of accounts to return'),
      sortField: z
        .string()
        .optional()
        .describe(`Field to sort results by. Can only be one of these ${sortableFields}`),
      sortOrder: z
        .string()
        .optional()
        .describe(
          `Sorting order. Can only be 'desc' meaning sort in descending order or 'asc' meaning sort in ascending order`
        ),
      ownerEmail: z
        .array(z.string())
        .optional()
        .describe('Emails of account owners/assignees to filter results'),
      isPartner: z.boolean().optional().describe('Filter accounts by partner status (true/false)'),
      createdAfter: z
        .string()
        .optional()
        .describe('Return accounts created after this date (format: YYYY-MM-DD)'),
      createdBefore: z
        .string()
        .optional()
        .describe('Return accounts created before this date (format: YYYY-MM-DD)'),
    },
    execute: async ({
      id,
      size = 10,
      sortField,
      sortOrder,
      isPartner,
      createdAfter,
      createdBefore,
      ownerEmail,
    }) => {
      const accountContent = await getAccounts({
        esClient: elasticsearchClient,
        logger,
        integrationId,
        indexName: index,
        params: {
          id,
          size,
          sortField,
          sortOrder,
          isPartner,
          createdAfter,
          createdBefore,
          ownerEmail,
        },
      });

      logger.info(`Retrieved ${accountContent.length} accounts`);

      return toolResultFactory.contentList(accountContent);
    },
  };

  return createServer({
    name: 'wci-salesforce',
    version: '1.0.0',
    tools: [getCasesTool, getAccountsTool],
  });
}

/**
 * Retrieves possible values for enum fields from Elasticsearch using _terms_enum API
 */
async function getFieldValues(
  elasticsearchClient: ElasticsearchClient,
  logger: Logger,
  index: string,
  enumFields: Field[]
): Promise<FieldWithValues[]> {
  const fieldValues: FieldWithValues[] = enumFields.map((field) => ({
    ...field,
    values: [],
  }));

  try {
    for (let i = 0; i < enumFields.length; i++) {
      const field = enumFields[i];
      const fieldPath = field.path || field.field;

      const response = await elasticsearchClient.termsEnum({
        index,
        field: fieldPath,
      });

      if (response.terms && response.terms.length) {
        fieldValues[i] = {
          ...fieldValues[i],
          values: response.terms,
        };
      }
    }
  } catch (error) {
    logger.error(`Failed to get terms enum for fields: ${error}`);
  }

  return fieldValues;
}
/**
 * Retrieves index field properties for sorting
 */
async function getSortableFields(
  client: ElasticsearchClient,
  logger: Logger,
  indexName: string
): Promise<Record<string, any>> {
  const sortableFieldTypes = ['keyword', 'date', 'boolean', 'integer', 'long', 'double', 'float'];
  const sortableFields = [];
  try {
    const response = await client.indices.getMapping({
      index: indexName,
    });

    if (response) {
      const properties = response[indexName].mappings.properties as Record<string, any>;

      for (const [fieldName, fieldConfig] of Object.entries(properties)) {
        if (sortableFieldTypes.includes(fieldConfig.type)) {
          const sortableField = { field: fieldName, type: fieldConfig.type };
          sortableFields.push(sortableField.field);
        }
      }
      return sortableFields;
    } else {
      throw new Error('Could not find mappings in response');
    }
  } catch (error) {
    logger.error(`Error getting field mappings for index ${indexName}:`, error);
    throw error;
  }
}<|MERGE_RESOLUTION|>--- conflicted
+++ resolved
@@ -186,22 +186,13 @@
         });
 
         logger.info(`Retrieved ${caseContent.length} support cases`);
-
-<<<<<<< HEAD
-      return {
-        content: caseContent,
-      };
-    }
-  );
-=======
-        logger.info(() => `Case content: ${JSON.stringify(caseContent)}`);
+        
         return toolResultFactory.contentList(caseContent);
       } catch (e) {
         return toolResultFactory.error(`Error fetching cases: ${e.message}`);
       }
     },
   };
->>>>>>> ec72d4a8
 
   const getAccountsTool: McpServerTool = {
     name: 'search_accounts',
