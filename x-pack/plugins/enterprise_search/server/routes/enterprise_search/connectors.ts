/*
 * Copyright Elasticsearch B.V. and/or licensed to Elasticsearch B.V. under one
 * or more contributor license agreements. Licensed under the Elastic License
 * 2.0; you may not use this file except in compliance with the Elastic License
 * 2.0.
 */

import { schema } from '@kbn/config-schema';
import { i18n } from '@kbn/i18n';
import {
  deleteConnectorById,
  deleteConnectorSecret,
  fetchConnectorById,
  fetchConnectors,
  fetchSyncJobs,
  putUpdateNative,
  updateConnectorConfiguration,
  updateConnectorNameAndDescription,
  updateConnectorScheduling,
  updateConnectorServiceType,
  updateConnectorStatus,
  updateFiltering,
  updateFilteringDraft,
} from '@kbn/search-connectors';

import { ConnectorStatus, FilteringRule, SyncJobType } from '@kbn/search-connectors';
import { cancelSyncs } from '@kbn/search-connectors/lib/cancel_syncs';
import { isResourceNotFoundException } from '@kbn/search-connectors/utils/identify_exceptions';

import { ErrorCode } from '../../../common/types/error_codes';
import { addConnector } from '../../lib/connectors/add_connector';
import { startSync } from '../../lib/connectors/start_sync';
import { deleteAccessControlIndex } from '../../lib/indices/delete_access_control_index';
import { fetchIndexCounts } from '../../lib/indices/fetch_index_counts';
import { deleteIndexPipelines } from '../../lib/pipelines/delete_pipelines';
import { getDefaultPipeline } from '../../lib/pipelines/get_default_pipeline';
import { updateDefaultPipeline } from '../../lib/pipelines/update_default_pipeline';
import { updateConnectorPipeline } from '../../lib/pipelines/update_pipeline';

import { RouteDependencies } from '../../plugin';
import { createError } from '../../utils/create_error';
import { elasticsearchErrorHandler } from '../../utils/elasticsearch_error_handler';
import {
  isAccessControlDisabledException,
  isExpensiveQueriesNotAllowedException,
  isIndexNotFoundException,
} from '../../utils/identify_exceptions';

export function registerConnectorRoutes({ router, log }: RouteDependencies) {
  router.post(
    {
      path: '/internal/enterprise_search/connectors',
      validate: {
        body: schema.object({
          delete_existing_connector: schema.maybe(schema.boolean()),
          index_name: schema.string(),
          is_native: schema.boolean(),
          language: schema.nullable(schema.string()),
          service_type: schema.maybe(schema.string()),
        }),
      },
    },
    elasticsearchErrorHandler(log, async (context, request, response) => {
      const { client } = (await context.core).elasticsearch;
      try {
        const body = await addConnector(client, {
          deleteExistingConnector: request.body.delete_existing_connector,
          indexName: request.body.index_name,
          isNative: request.body.is_native,
          language: request.body.language,
          serviceType: request.body.service_type,
        });
        return response.ok({ body });
      } catch (error) {
        if (
          (error as Error).message === ErrorCode.CONNECTOR_DOCUMENT_ALREADY_EXISTS ||
          (error as Error).message === ErrorCode.INDEX_ALREADY_EXISTS
        ) {
          return createError({
            errorCode: (error as Error).message as ErrorCode,
            message: i18n.translate(
              'xpack.enterpriseSearch.server.routes.addConnector.connectorExistsError',
              {
                defaultMessage: 'Connector or index already exists',
              }
            ),
            response,
            statusCode: 409,
          });
        }

        throw error;
      }
    })
  );

  router.post(
    {
      path: '/internal/enterprise_search/connectors/{connectorId}/cancel_syncs',
      validate: {
        params: schema.object({
          connectorId: schema.string(),
        }),
      },
    },
    elasticsearchErrorHandler(log, async (context, request, response) => {
      const { client } = (await context.core).elasticsearch;
      await cancelSyncs(client.asCurrentUser, request.params.connectorId);
      return response.ok();
    })
  );

  router.post(
    {
      path: '/internal/enterprise_search/connectors/{connectorId}/configuration',
      validate: {
        body: schema.recordOf(
          schema.string(),
          schema.oneOf([schema.string(), schema.number(), schema.boolean()])
        ),
        params: schema.object({
          connectorId: schema.string(),
        }),
      },
    },
    elasticsearchErrorHandler(log, async (context, request, response) => {
      const { client } = (await context.core).elasticsearch;
      const configuration = await updateConnectorConfiguration(
        client.asCurrentUser,
        request.params.connectorId,
        request.body
      );
      return response.ok({ body: configuration });
    })
  );

  router.post(
    {
      path: '/internal/enterprise_search/connectors/{connectorId}/scheduling',
      validate: {
        body: schema.object({
          access_control: schema.object({ enabled: schema.boolean(), interval: schema.string() }),
          full: schema.object({ enabled: schema.boolean(), interval: schema.string() }),
          incremental: schema.object({ enabled: schema.boolean(), interval: schema.string() }),
        }),
        params: schema.object({
          connectorId: schema.string(),
        }),
      },
    },
    elasticsearchErrorHandler(log, async (context, request, response) => {
      const { client } = (await context.core).elasticsearch;
      await updateConnectorScheduling(
        client.asCurrentUser,
        request.params.connectorId,
        request.body
      );
      return response.ok();
    })
  );

  router.post(
    {
      path: '/internal/enterprise_search/connectors/{connectorId}/start_sync',
      validate: {
        body: schema.object({
          nextSyncConfig: schema.maybe(schema.string()),
        }),
        params: schema.object({
          connectorId: schema.string(),
        }),
      },
    },
    elasticsearchErrorHandler(log, async (context, request, response) => {
      const { client } = (await context.core).elasticsearch;
      await startSync(
        client,
        request.params.connectorId,
        SyncJobType.FULL,
        request.body.nextSyncConfig
      );
      return response.ok();
    })
  );

  router.post(
    {
      path: '/internal/enterprise_search/connectors/{connectorId}/start_incremental_sync',
      validate: {
        params: schema.object({
          connectorId: schema.string(),
        }),
      },
    },
    elasticsearchErrorHandler(log, async (context, request, response) => {
      const { client } = (await context.core).elasticsearch;
      await startSync(client, request.params.connectorId, SyncJobType.INCREMENTAL);
      return response.ok();
    })
  );

  router.post(
    {
      path: '/internal/enterprise_search/connectors/{connectorId}/start_access_control_sync',
      validate: {
        params: schema.object({
          connectorId: schema.string(),
        }),
      },
    },
    elasticsearchErrorHandler(log, async (context, request, response) => {
      try {
        const { client } = (await context.core).elasticsearch;
        await startSync(client, request.params.connectorId, SyncJobType.ACCESS_CONTROL);
        return response.ok();
      } catch (error) {
        if (isAccessControlDisabledException(error)) {
          return createError({
            errorCode: ErrorCode.ACCESS_CONTROL_DISABLED,
            message: i18n.translate(
              'xpack.enterpriseSearch.server.connectors.accessControlSync.accessControlDisabledError',
              {
                defaultMessage:
                  'Access control sync cannot be created. You must first enable Document Level Security.',
              }
            ),
            response,
            statusCode: 400,
          });
        }
        throw error;
      }
    })
  );

  router.get(
    {
      path: '/internal/enterprise_search/connectors/{connectorId}/sync_jobs',
      validate: {
        params: schema.object({
          connectorId: schema.string(),
        }),
        query: schema.object({
          from: schema.number({ defaultValue: 0, min: 0 }),
          size: schema.number({ defaultValue: 10, min: 0 }),
          type: schema.maybe(schema.string()),
        }),
      },
    },
    elasticsearchErrorHandler(log, async (context, request, response) => {
      const { client } = (await context.core).elasticsearch;
      const result = await fetchSyncJobs(
        client.asCurrentUser,
        request.params.connectorId,
        request.query.from,
        request.query.size,
        request.query.type as 'content' | 'access_control' | 'all'
      );
      return response.ok({ body: result });
    })
  );

  router.put(
    {
      path: '/internal/enterprise_search/connectors/{connectorId}/pipeline',
      validate: {
        body: schema.object({
          extract_binary_content: schema.boolean(),
          name: schema.string(),
          reduce_whitespace: schema.boolean(),
          run_ml_inference: schema.boolean(),
        }),
        params: schema.object({
          connectorId: schema.string(),
        }),
      },
    },
    elasticsearchErrorHandler(log, async (context, request, response) => {
      const { client } = (await context.core).elasticsearch;

      await updateConnectorPipeline(client, request.params.connectorId, request.body);
      return response.ok();
    })
  );

  router.put(
    {
      path: '/internal/enterprise_search/connectors/default_pipeline',
      validate: {
        body: schema.object({
          extract_binary_content: schema.boolean(),
          name: schema.string(),
          reduce_whitespace: schema.boolean(),
          run_ml_inference: schema.boolean(),
        }),
      },
    },
    elasticsearchErrorHandler(log, async (context, request, response) => {
      const { client } = (await context.core).elasticsearch;
      await updateDefaultPipeline(client, request.body);
      return response.ok();
    })
  );

  router.get(
    {
      path: '/internal/enterprise_search/connectors/default_pipeline',
      validate: {},
    },
    elasticsearchErrorHandler(log, async (context, _, response) => {
      const { client } = (await context.core).elasticsearch;
      const result = await getDefaultPipeline(client);
      return response.ok({ body: result });
    })
  );

  router.put(
    {
      path: '/internal/enterprise_search/connectors/{connectorId}/service_type',
      validate: {
        body: schema.object({ serviceType: schema.string() }),
        params: schema.object({
          connectorId: schema.string(),
        }),
      },
    },
    elasticsearchErrorHandler(log, async (context, request, response) => {
      const { client } = (await context.core).elasticsearch;
      const result = await updateConnectorServiceType(
        client.asCurrentUser,
        request.params.connectorId,
        request.body.serviceType
      );
      return response.ok({ body: result });
    })
  );

  router.put(
    {
      path: '/internal/enterprise_search/connectors/{connectorId}/status',
      validate: {
        body: schema.object({ status: schema.string() }),
        params: schema.object({
          connectorId: schema.string(),
        }),
      },
    },
    elasticsearchErrorHandler(log, async (context, request, response) => {
      const { client } = (await context.core).elasticsearch;
      const result = await updateConnectorStatus(
        client.asCurrentUser,
        request.params.connectorId,
        request.body.status as ConnectorStatus
      );
      return response.ok({ body: result });
    })
  );

  router.put(
    {
      path: '/internal/enterprise_search/connectors/{connectorId}/name_and_description',
      validate: {
        body: schema.object({
          description: schema.nullable(schema.string()),
          name: schema.string(),
        }),
        params: schema.object({
          connectorId: schema.string(),
        }),
      },
    },
    elasticsearchErrorHandler(log, async (context, request, response) => {
      const { client } = (await context.core).elasticsearch;
      const { name, description } = request.body;
      const result = await updateConnectorNameAndDescription(
        client.asCurrentUser,
        request.params.connectorId,
        {
          description,
          name,
        }
      );
      return response.ok({ body: result });
    })
  );

  router.put(
    {
      path: '/internal/enterprise_search/connectors/{connectorId}/filtering/draft',
      validate: {
        body: schema.object({
          advanced_snippet: schema.string(),
          filtering_rules: schema.arrayOf(
            schema.object({
              created_at: schema.string(),
              field: schema.string(),
              id: schema.string(),
              order: schema.number(),
              policy: schema.string(),
              rule: schema.string(),
              updated_at: schema.string(),
              value: schema.string(),
            })
          ),
        }),
        params: schema.object({
          connectorId: schema.string(),
        }),
      },
    },
    elasticsearchErrorHandler(log, async (context, request, response) => {
      const { client } = (await context.core).elasticsearch;
      const { connectorId } = request.params;
      const { advanced_snippet, filtering_rules } = request.body;
      const result = await updateFilteringDraft(client.asCurrentUser, connectorId, {
        advancedSnippet: advanced_snippet,
        // Have to cast here because our API schema validator doesn't know how to deal with enums
        // We're relying on the schema in the validator above to flag if something goes wrong
        filteringRules: filtering_rules as FilteringRule[],
      });
      return result ? response.ok({ body: result }) : response.conflict();
    })
  );

  router.put(
    {
      path: '/internal/enterprise_search/connectors/{connectorId}/filtering',
      validate: {
        body: schema.object({
          advanced_snippet: schema.string(),
          filtering_rules: schema.arrayOf(
            schema.object({
              created_at: schema.string(),
              field: schema.string(),
              id: schema.string(),
              order: schema.number(),
              policy: schema.string(),
              rule: schema.string(),
              updated_at: schema.string(),
              value: schema.string(),
            })
          ),
        }),
        params: schema.object({
          connectorId: schema.string(),
        }),
      },
    },
    elasticsearchErrorHandler(log, async (context, request, response) => {
      const { client } = (await context.core).elasticsearch;
      const { connectorId } = request.params;
      const { advanced_snippet, filtering_rules } = request.body;
      const result = await updateFiltering(client.asCurrentUser, connectorId, {
        advancedSnippet: advanced_snippet,
        // Have to cast here because our API schema validator doesn't know how to deal with enums
        // We're relying on the schema in the validator above to flag if something goes wrong
        filteringRules: filtering_rules as FilteringRule[],
      });
      return result ? response.ok({ body: result }) : response.conflict();
    })
  );
  router.put(
    {
      path: '/internal/enterprise_search/connectors/{connectorId}/native',
      validate: {
        body: schema.object({
          is_native: schema.boolean(),
        }),
        params: schema.object({
          connectorId: schema.string(),
        }),
      },
    },
    elasticsearchErrorHandler(log, async (context, request, response) => {
      const { client } = (await context.core).elasticsearch;
      const connectorId = decodeURIComponent(request.params.connectorId);
      const { is_native } = request.body;
      const result = await putUpdateNative(client.asCurrentUser, connectorId, is_native);
      return result ? response.ok({ body: result }) : response.conflict();
    })
  );
  router.get(
    {
      path: '/internal/enterprise_search/connectors',
      validate: {
        query: schema.object({
          fetchCrawlersOnly: schema.maybe(schema.boolean()),
          from: schema.number({ defaultValue: 0, min: 0 }),
          searchQuery: schema.string({ defaultValue: '' }),
          size: schema.number({ defaultValue: 10, min: 0 }),
        }),
      },
    },
    elasticsearchErrorHandler(log, async (context, request, response) => {
      const { client } = (await context.core).elasticsearch;
      const { fetchCrawlersOnly, from, size, searchQuery } = request.query;

      let connectorResult;
      let connectorCountResult;
      try {
        connectorResult = await fetchConnectors(
          client.asCurrentUser,
          undefined,
          fetchCrawlersOnly,
          searchQuery
        );

        const indicesSlice = connectorResult
          .reduce((acc: string[], connector) => {
            if (connector.index_name) {
              acc.push(connector.index_name);
            }
            return acc;
          }, [])
          .slice(from, from + size);
        connectorCountResult = await fetchIndexCounts(client, indicesSlice);
      } catch (error) {
        if (isExpensiveQueriesNotAllowedException(error)) {
          return createError({
            errorCode: ErrorCode.EXPENSIVE_QUERY_NOT_ALLOWED_ERROR,
            message: i18n.translate(
              'xpack.enterpriseSearch.server.routes.connectors.expensive_query_not_allowed_error',
              {
                defaultMessage:
                  'Expensive search queries not allowed. "search.allow_expensive_queries" is set to false ',
              }
            ),
            response,
            statusCode: 400,
          });
        }
        throw error;
      }
      return response.ok({
        body: {
          connectors: connectorResult.slice(from, from + size),
          counts: connectorCountResult,
          meta: {
            page: {
              from,
              size,
              total: connectorResult.length,
            },
          },
        },
      });
    })
  );
  router.get(
    {
      path: '/internal/enterprise_search/connectors/{connectorId}',
      validate: {
        params: schema.object({
          connectorId: schema.string(),
        }),
      },
    },
    elasticsearchErrorHandler(log, async (context, request, response) => {
      const { client } = (await context.core).elasticsearch;
      const { connectorId } = request.params;

      let connectorResult;
      try {
        connectorResult = await fetchConnectorById(client.asCurrentUser, connectorId);
      } catch (error) {
        throw error;
      }
      return response.ok({
        body: {
          connector: connectorResult,
        },
      });
    })
  );
  router.delete(
    {
      path: '/internal/enterprise_search/connectors/{connectorId}',
      validate: {
        params: schema.object({
          connectorId: schema.string(),
        }),
        query: schema.object({
          shouldDeleteIndex: schema.maybe(schema.boolean()),
        }),
      },
    },
    elasticsearchErrorHandler(log, async (context, request, response) => {
      const { client } = (await context.core).elasticsearch;
      const { connectorId } = request.params;
      const { shouldDeleteIndex } = request.query;

      let connectorResponse;
      try {
<<<<<<< HEAD
        if (shouldDeleteIndex) {
          const connector = await fetchConnectorById(client.asCurrentUser, connectorId);
          indexNameToDelete = connector?.index_name;
        }
=======
        const connector = await fetchConnectorById(client.asCurrentUser, connectorId);
        const indexNameToDelete = shouldDeleteIndex ? connector?.value.index_name : null;
        const apiKeyId = connector?.value.api_key_id;
        const secretId = connector?.value.api_key_secret_id;

>>>>>>> c37c7200
        connectorResponse = await deleteConnectorById(client.asCurrentUser, connectorId);

        if (indexNameToDelete) {
          await deleteIndexPipelines(client, indexNameToDelete);
          await deleteAccessControlIndex(client, indexNameToDelete);
          await client.asCurrentUser.indices.delete({ index: indexNameToDelete });
        }
        if (apiKeyId) {
          await client.asCurrentUser.security.invalidateApiKey({ ids: [apiKeyId] });
        }
        if (secretId) {
          await deleteConnectorSecret(client.asCurrentUser, secretId);
        }
      } catch (error) {
        if (isResourceNotFoundException(error)) {
          return createError({
            errorCode: ErrorCode.RESOURCE_NOT_FOUND,
            message: i18n.translate(
              'xpack.enterpriseSearch.server.routes.connectors.resource_not_found_error',
              {
                defaultMessage: 'Connector with id {connectorId} is not found.',
                values: { connectorId },
              }
            ),
            response,
            statusCode: 404,
          });
        }

        if (isIndexNotFoundException(error)) {
          return createError({
            errorCode: ErrorCode.INDEX_NOT_FOUND,
            message: 'Could not find index',
            response,
            statusCode: 404,
          });
        }

        throw error;
      }

      return response.ok({ body: connectorResponse });
    })
  );
}<|MERGE_RESOLUTION|>--- conflicted
+++ resolved
@@ -591,18 +591,11 @@
 
       let connectorResponse;
       try {
-<<<<<<< HEAD
-        if (shouldDeleteIndex) {
-          const connector = await fetchConnectorById(client.asCurrentUser, connectorId);
-          indexNameToDelete = connector?.index_name;
-        }
-=======
         const connector = await fetchConnectorById(client.asCurrentUser, connectorId);
-        const indexNameToDelete = shouldDeleteIndex ? connector?.value.index_name : null;
-        const apiKeyId = connector?.value.api_key_id;
-        const secretId = connector?.value.api_key_secret_id;
-
->>>>>>> c37c7200
+        const indexNameToDelete = shouldDeleteIndex ? connector?.index_name : null;
+        const apiKeyId = connector?.api_key_id;
+        const secretId = connector?.api_key_secret_id;
+
         connectorResponse = await deleteConnectorById(client.asCurrentUser, connectorId);
 
         if (indexNameToDelete) {
